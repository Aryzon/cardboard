--- conflicted
+++ resolved
@@ -24,11 +24,11 @@
 namespace cardboard {
 
 // TODO(b/135488467): Support different screen orientations.
-const Rotation HeadTracker::kEkfToHeadTrackerRotation =
-    Rotation::FromYawPitchRoll(-M_PI / 2.0, 0, -M_PI / 2.0);
+//const Rotation HeadTracker::kEkfToHeadTrackerRotation =
+//    Rotation::FromYawPitchRoll(-M_PI / 2.0, 0, -M_PI / 2.0);
 
-const Rotation HeadTracker::kSensorToDisplayRotation =
-    Rotation::FromAxisAndAngle(Vector3(0, 0, 1), M_PI / 2.0);
+//const Rotation HeadTracker::kSensorToDisplayRotation =
+//    Rotation::FromAxisAndAngle(Vector3(0, 0, 1), M_PI / 2.0);
 
 HeadTracker::HeadTracker()
     : is_tracking_(false),
@@ -45,13 +45,13 @@
                  
   switch(screen_params::getScreenOrientation()) {
     case kLandscapeLeft:
-      ekf_to_head_tracker_ = Rotation::FromYawPitchRoll(-M_PI / 2.0, 0, -M_PI / 2.0);
+        ekf_to_head_tracker_ = Rotation::FromYawPitchRoll(-M_PI / 2.0, 0, -M_PI / 2.0);
       break;
     case kLandscapeRight:
-      ekf_to_head_tracker_ = Rotation::FromYawPitchRoll(M_PI / 2.0, 0, M_PI / 2.0);
+        ekf_to_head_tracker_ = Rotation::FromYawPitchRoll(M_PI / 2.0, 0, M_PI / 2.0);
       break;
     default: // Portrait and PortraitUpsideDown
-      ekf_to_head_tracker_ = Rotation::FromYawPitchRoll(M_PI / 2.0, M_PI / 2.0, M_PI / 2.0);
+        ekf_to_head_tracker_ = Rotation::FromYawPitchRoll(M_PI / 2.0, M_PI / 2.0, M_PI / 2.0);
       break;
   }
 }
@@ -83,20 +83,13 @@
 void HeadTracker::GetPose(int64_t timestamp_ns,
                           std::array<float, 3>& out_position,
                           std::array<float, 4>& out_orientation) const {
-<<<<<<< HEAD
-  Rotation predicted_rotation;
-  const PoseState pose_state = sensor_fusion_->GetLatestPoseState();
-  predicted_rotation = pose_prediction::PredictPose(timestamp_ns, pose_state);
-=======
-  const Rotation predicted_rotation =
-      sensor_fusion_->PredictRotation(timestamp_ns);
->>>>>>> 1ffd2e03
+  const Rotation predicted_rotation = sensor_fusion_->PredictRotation(timestamp_ns);
 
   // In order to update our pose as the sensor changes, we begin with the
   // inverse default orientation (the orientation returned by a reset sensor),
   // apply the current sensor transformation, and then transform into display
   // space.
-<<<<<<< HEAD
+
   Rotation sensor_to_display;
 
   switch(screen_params::getScreenOrientation()) {
@@ -111,17 +104,9 @@
       break;
   }
 
-  const Rotation rotation = sensor_to_display * predicted_rotation * ekf_to_head_tracker_;
-
-  out_orientation[0] = static_cast<float>(rotation.GetQuaternion()[0]);
-  out_orientation[1] = static_cast<float>(rotation.GetQuaternion()[1]);
-  out_orientation[2] = static_cast<float>(rotation.GetQuaternion()[2]);
-  out_orientation[3] = static_cast<float>(rotation.GetQuaternion()[3]);
-=======
-  const Vector4 orientation = (kSensorToDisplayRotation * predicted_rotation *
-                               kEkfToHeadTrackerRotation)
+  const Vector4 orientation = (sensor_to_display * predicted_rotation *
+                               ekf_to_head_tracker_)
                                   .GetQuaternion();
->>>>>>> 1ffd2e03
 
   out_orientation[0] = static_cast<float>(orientation[0]);
   out_orientation[1] = static_cast<float>(orientation[1]);
