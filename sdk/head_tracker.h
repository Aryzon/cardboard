/*
 * Copyright 2019 Google LLC
 *
 * Licensed under the Apache License, Version 2.0 (the "License");
 * you may not use this file except in compliance with the License.
 * You may obtain a copy of the License at
 *
 *      http://www.apache.org/licenses/LICENSE-2.0
 *
 * Unless required by applicable law or agreed to in writing, software
 * distributed under the License is distributed on an "AS IS" BASIS,
 * WITHOUT WARRANTIES OR CONDITIONS OF ANY KIND, either express or implied.
 * See the License for the specific language governing permissions and
 * limitations under the License.
 */
#ifndef CARDBOARD_SDK_HEAD_TRACKER_H_
#define CARDBOARD_SDK_HEAD_TRACKER_H_

#include <array>
#include <memory>
#include <mutex>  // NOLINT

#include "sensors/accelerometer_data.h"
#include "sensors/gyroscope_data.h"
#include "sensors/sensor_event_producer.h"
#include "sensors/sensor_fusion_ekf.h"
#include "util/rotation.h"

namespace cardboard {

// HeadTracker encapsulates pose tracking by connecting sensors
// to SensorFusion.
// This pose tracker reports poses in display space.
class HeadTracker {
 public:
  HeadTracker();
  virtual ~HeadTracker();

  // Pauses tracking and sensors.
  void Pause();

  // Resumes tracking ans sensors.
  void Resume();

  // Gets the predicted pose for a given timestamp.
  // TODO(b/135488467): Support different display to sensor orientations.
  void GetPose(int64_t timestamp_ns, std::array<float, 3>& out_position,
               std::array<float, 4>& out_orientation) const;

 private:
  // Function called when receiving AccelerometerData.
  //
  // @param event sensor event.
  void OnAccelerometerData(const AccelerometerData& event);

  // Function called when receiving GyroscopeData.
  //
  // @param event sensor event.
  void OnGyroscopeData(const GyroscopeData& event);

  // Registers this as a listener for data from the accel and gyro sensors. This
  // is useful for informing the sensors that they may need to start polling for
  // data.
  void RegisterCallbacks();
  // Unregisters this as a listener for data from the accel and gyro sensors.
  // This is useful for informing the sensors that they may be able to stop
  // polling for data.
  void UnregisterCallbacks();

  std::atomic<bool> is_tracking_;
  // Sensor Fusion object that stores the internal state of the filter.
  std::unique_ptr<SensorFusionEkf> sensor_fusion_;
  // Latest gyroscope data.
  GyroscopeData latest_gyroscope_data_;

  // Event providers supplying AccelerometerData and GyroscopeData to the
  // detector.
  std::shared_ptr<SensorEventProducer<AccelerometerData>> accel_sensor_;
  std::shared_ptr<SensorEventProducer<GyroscopeData>> gyro_sensor_;

  // Callback functions registered to the input SingleTypeEventProducer.
  std::function<void(AccelerometerData)> on_accel_callback_;
  std::function<void(GyroscopeData)> on_gyro_callback_;
<<<<<<< HEAD
    
  Rotation ekf_to_head_tracker_;
=======

  static const Rotation kEkfToHeadTrackerRotation;
  static const Rotation kSensorToDisplayRotation;
>>>>>>> 1ffd2e03
};

}  // namespace cardboard

#endif  // CARDBOARD_SDK_HEAD_TRACKER_H_<|MERGE_RESOLUTION|>--- conflicted
+++ resolved
@@ -81,14 +81,8 @@
   // Callback functions registered to the input SingleTypeEventProducer.
   std::function<void(AccelerometerData)> on_accel_callback_;
   std::function<void(GyroscopeData)> on_gyro_callback_;
-<<<<<<< HEAD
     
   Rotation ekf_to_head_tracker_;
-=======
-
-  static const Rotation kEkfToHeadTrackerRotation;
-  static const Rotation kSensorToDisplayRotation;
->>>>>>> 1ffd2e03
 };
 
 }  // namespace cardboard
